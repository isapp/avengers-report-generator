--- conflicted
+++ resolved
@@ -4,14 +4,10 @@
   - "5"
   - "6"
 before_install:
-<<<<<<< HEAD
-  - npm install react-addons-test-utils
-=======
   - npm install react-addons-test-utils
 addons:
   code_climate:
     repo_token: d72f1e1053fa2af89bef224409c23b0a2910e71bf7fd4cf4f1c73e96c84b427a
 after_script:
   - npm install -g codeclimate-test-reporter
-  - codeclimate-test-reporter < ./coverage/lcov.info
->>>>>>> eba652f7
+  - codeclimate-test-reporter < ./coverage/lcov.info